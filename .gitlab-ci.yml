--- conflicted
+++ resolved
@@ -94,13 +94,8 @@
     image: $CI_REGISTRY_IMAGE/dev-real:$CI_COMMIT_REF_SLUG
     script:
         - find . -name "*.py" -print0 | xargs -0 python3 -m black --check
-<<<<<<< HEAD
-        - find . -name "*.py" -print0 | xargs -0 python3 -m pylint --generated-members 'h5py\.File'
-        - find . -name "*.py" -print0 | xargs -0 python3 -m mypy --python-version 3.9 --ignore-missing
-=======
         - find . -name "*.py" -print0 | xargs -0 python3 -m pylint --generated-members=vtk.*
         - find . -name "*.py" -print0 | xargs -0 python3 -m mypy --python-version 3.7 --ignore-missing
->>>>>>> e515c466
         - find . -name "*.py" -print0 | xargs -0 python3 -m doctest
 
 .build-library: &build-library
