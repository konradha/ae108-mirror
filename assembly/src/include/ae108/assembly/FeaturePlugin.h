// © 2020 ETH Zurich, Mechanics and Materials Lab
// © 2020 California Institute of Technology
//
// Licensed under the Apache License, Version 2.0 (the "License");
// you may not use this file except in compliance with the License.
// You may obtain a copy of the License at
//
// http://www.apache.org/licenses/LICENSE-2.0
//
// Unless required by applicable law or agreed to in writing, software
// distributed under the License is distributed on an "AS IS" BASIS,
// WITHOUT WARRANTIES OR CONDITIONS OF ANY KIND, either express or implied.
// See the License for the specific language governing permissions and
// limitations under the License.

#pragma once

#include "ae108/assembly/AssemblerTypeTraits.h"
#include <functional>
#include <tuple>
#include <utility>

<<<<<<< HEAD
#define DEFINE_ASSEMBLER_METHOD_BASE(methodName, cvQualifiers)                 \
  template <class... Args> void methodName(Args &&...args) cvQualifiers {      \
    this->dispatch(std::forward<Args>(args)...);                               \
=======
#define DEFINE_ASSEMBLER_METHOD_BASE(PluginName, methodName, cvQualifiers)     \
  template <class... Args> void methodName(Args &&... args) cvQualifiers {     \
    if constexpr (!::ae108::assembly::IsGroupTypeTrait<                        \
                      typename PluginName::assembler_type>::value) {           \
      execute(std::forward<Args>(args)...);                                    \
    } else {                                                                   \
      const auto conditionalCall = [&](auto &a) {                              \
        using A = std::decay_t<decltype(a)>;                                   \
        if constexpr (std::is_base_of_v<PluginName<A>, A>) {                   \
          static_cast<cvQualifiers PluginName<A> &>(a).execute(args...);       \
        }                                                                      \
      };                                                                       \
      std::apply(                                                              \
          [&](auto &... as) { (..., std::invoke(conditionalCall, as)); },      \
          this->assembler().assemblers());                                     \
    }                                                                          \
>>>>>>> e515c466
  }

#define DEFINE_ASSEMBLER_PLUGIN_BASE(PluginName, methodName, methodArguments,  \
                                     cvQualifiers)                             \
  template <class Assembler>                                                   \
  class PluginName                                                             \
      : public ::ae108::assembly::FeaturePlugin<Assembler, PluginName> {       \
    using assembler_type = Assembler;                                          \
    using element_type =                                                       \
        typename ::ae108::assembly::ElementTypeTrait<Assembler>::type;         \
    using matrix_type =                                                        \
        typename ::ae108::assembly::MatrixTypeTrait<Assembler>::type;          \
    using mesh_type =                                                          \
        typename ::ae108::assembly::MeshTypeTrait<Assembler>::type;            \
    using size_type =                                                          \
        typename ::ae108::assembly::SizeTypeTrait<Assembler>::type;            \
    using value_type =                                                         \
        typename ::ae108::assembly::ValueTypeTrait<Assembler>::type;           \
    using real_type =                                                          \
        typename ::ae108::assembly::RealTypeTrait<Assembler>::type;            \
    using vector_type =                                                        \
        typename ::ae108::assembly::VectorTypeTrait<Assembler>::type;          \
                                                                               \
  public:                                                                      \
    void execute methodArguments cvQualifiers;                                 \
    DEFINE_ASSEMBLER_METHOD_BASE(PluginName, methodName, cvQualifiers)         \
                                                                               \
  protected:                                                                   \
    ~PluginName() = default;                                                   \
  };                                                                           \
                                                                               \
  template <class Assembler>                                                   \
  void PluginName<Assembler>::execute methodArguments cvQualifiers

#define DEFINE_CONST_ASSEMBLER_PLUGIN(PluginName, methodName, methodArguments) \
  DEFINE_ASSEMBLER_PLUGIN_BASE(PluginName, methodName, methodArguments, const)

#define DEFINE_ASSEMBLER_PLUGIN(PluginName, methodName, methodArguments)       \
  DEFINE_ASSEMBLER_PLUGIN_BASE(PluginName, methodName, methodArguments, )

namespace ae108 {
namespace assembly {

template <class Assembler_, template <class> class Plugin_>
class FeaturePlugin {
  using assembler_type = Assembler_;
  template <class T> using plugin_type = Plugin_<T>;

protected:
  /**
   * @brief Returns a reference to the Assembler base class.
   */
  assembler_type &assembler();

  /**
   * @brief Returns a reference to the Assembler base class.
   */
<<<<<<< HEAD
  const Assembler &assembler() const;

  /**
   * @brief Calls execute with the given parameters for all (member) assemblers
   * that have the plugin (const version).
   */
  template <class... Args> void dispatch(Args &&...args) const;

  /**
   * @brief Calls execute with the given parameters for all (member) assemblers
   * that have the plugin (nonconst version).
   */
  template <class... Args> void dispatch(Args &&...args);
=======
  const assembler_type &assembler() const;
>>>>>>> e515c466

  ~FeaturePlugin() = default;
};
} // namespace assembly
} // namespace ae108

/********************************************************************
 *  implementations
 *******************************************************************/

namespace ae108 {
namespace assembly {

<<<<<<< HEAD
namespace detail {
template <class Assembler, template <class> class Plugin>
using HasPlugin = std::is_base_of<Plugin<Assembler>, Assembler>;

template <class Assembler, template <class> class Plugin>
using PluginType = Plugin<typename std::remove_const<Assembler>::type>;

template <class Assembler, template <class> class Plugin>
using CastType =
    typename std::conditional<std::is_const<Assembler>::value,
                              const PluginType<Assembler, Plugin> &,
                              PluginType<Assembler, Plugin> &>::type;

template <template <class> class Plugin> struct Executor {
  template <class Assembler, class... Args>
  void operator()(Assembler &assembler, Args &&...args) const {
    operatorImpl(
        HasPlugin<typename std::remove_const<Assembler>::type, Plugin>{},
        assembler, std::forward<Args>(args)...);
  }

private:
  template <class Assembler, class... Args>
  void operatorImpl(std::true_type, Assembler &assembler,
                    Args &&...args) const {
    static_cast<CastType<Assembler, Plugin>>(assembler).execute(
        std::forward<Args>(args)...);
  }

  template <class Assembler, class... Args>
  void operatorImpl(std::false_type, Assembler &, Args &&...) const {}
};

/**
 * @brief Implementation of dispatch for the assembler-group case.
 */
template <template <class> class Plugin, class Assembler, class... Args>
void dispatchImpl(std::true_type, Assembler &assembler, Args &&...args) {
  utilities::StaticLooper<NumberOfMembersTypeTrait<typename std::remove_const<
      Assembler>::type>::value>::run(detail::Executor<Plugin>{}, assembler,
                                     std::forward<Args>(args)...);
}

/**
 * @brief Implementation of dispatch for the non-assembler-group case.
 */
template <template <class> class Plugin, class Assembler, class... Args>
void dispatchImpl(std::false_type, Assembler &assembler, Args &&...args) {
  static_cast<CastType<Assembler, Plugin>>(assembler).execute(
      std::forward<Args>(args)...);
}
} // namespace detail

=======
>>>>>>> e515c466
template <class Assembler, template <class> class Plugin>
Assembler &FeaturePlugin<Assembler, Plugin>::assembler() {
  return static_cast<Assembler &>(static_cast<Plugin<Assembler> &>(*this));
}

template <class Assembler, template <class> class Plugin>
const Assembler &FeaturePlugin<Assembler, Plugin>::assembler() const {
  return static_cast<const Assembler &>(
      static_cast<const Plugin<Assembler> &>(*this));
}
<<<<<<< HEAD

template <class Assembler, template <class> class Plugin>
template <class... Args>
void FeaturePlugin<Assembler, Plugin>::dispatch(Args &&...args) const {
  detail::dispatchImpl<Plugin>(IsGroupTypeTrait<Assembler>{}, assembler(),
                               std::forward<Args>(args)...);
}

template <class Assembler, template <class> class Plugin>
template <class... Args>
void FeaturePlugin<Assembler, Plugin>::dispatch(Args &&...args) {
  detail::dispatchImpl<Plugin>(IsGroupTypeTrait<Assembler>{}, assembler(),
                               std::forward<Args>(args)...);
}
=======
>>>>>>> e515c466
} // namespace assembly
} // namespace ae108<|MERGE_RESOLUTION|>--- conflicted
+++ resolved
@@ -20,13 +20,8 @@
 #include <tuple>
 #include <utility>
 
-<<<<<<< HEAD
-#define DEFINE_ASSEMBLER_METHOD_BASE(methodName, cvQualifiers)                 \
+#define DEFINE_ASSEMBLER_METHOD_BASE(PluginName, methodName, cvQualifiers)     \
   template <class... Args> void methodName(Args &&...args) cvQualifiers {      \
-    this->dispatch(std::forward<Args>(args)...);                               \
-=======
-#define DEFINE_ASSEMBLER_METHOD_BASE(PluginName, methodName, cvQualifiers)     \
-  template <class... Args> void methodName(Args &&... args) cvQualifiers {     \
     if constexpr (!::ae108::assembly::IsGroupTypeTrait<                        \
                       typename PluginName::assembler_type>::value) {           \
       execute(std::forward<Args>(args)...);                                    \
@@ -38,10 +33,9 @@
         }                                                                      \
       };                                                                       \
       std::apply(                                                              \
-          [&](auto &... as) { (..., std::invoke(conditionalCall, as)); },      \
+          [&](auto &...as) { (..., std::invoke(conditionalCall, as)); },       \
           this->assembler().assemblers());                                     \
     }                                                                          \
->>>>>>> e515c466
   }
 
 #define DEFINE_ASSEMBLER_PLUGIN_BASE(PluginName, methodName, methodArguments,  \
@@ -99,23 +93,7 @@
   /**
    * @brief Returns a reference to the Assembler base class.
    */
-<<<<<<< HEAD
-  const Assembler &assembler() const;
-
-  /**
-   * @brief Calls execute with the given parameters for all (member) assemblers
-   * that have the plugin (const version).
-   */
-  template <class... Args> void dispatch(Args &&...args) const;
-
-  /**
-   * @brief Calls execute with the given parameters for all (member) assemblers
-   * that have the plugin (nonconst version).
-   */
-  template <class... Args> void dispatch(Args &&...args);
-=======
   const assembler_type &assembler() const;
->>>>>>> e515c466
 
   ~FeaturePlugin() = default;
 };
@@ -129,62 +107,6 @@
 namespace ae108 {
 namespace assembly {
 
-<<<<<<< HEAD
-namespace detail {
-template <class Assembler, template <class> class Plugin>
-using HasPlugin = std::is_base_of<Plugin<Assembler>, Assembler>;
-
-template <class Assembler, template <class> class Plugin>
-using PluginType = Plugin<typename std::remove_const<Assembler>::type>;
-
-template <class Assembler, template <class> class Plugin>
-using CastType =
-    typename std::conditional<std::is_const<Assembler>::value,
-                              const PluginType<Assembler, Plugin> &,
-                              PluginType<Assembler, Plugin> &>::type;
-
-template <template <class> class Plugin> struct Executor {
-  template <class Assembler, class... Args>
-  void operator()(Assembler &assembler, Args &&...args) const {
-    operatorImpl(
-        HasPlugin<typename std::remove_const<Assembler>::type, Plugin>{},
-        assembler, std::forward<Args>(args)...);
-  }
-
-private:
-  template <class Assembler, class... Args>
-  void operatorImpl(std::true_type, Assembler &assembler,
-                    Args &&...args) const {
-    static_cast<CastType<Assembler, Plugin>>(assembler).execute(
-        std::forward<Args>(args)...);
-  }
-
-  template <class Assembler, class... Args>
-  void operatorImpl(std::false_type, Assembler &, Args &&...) const {}
-};
-
-/**
- * @brief Implementation of dispatch for the assembler-group case.
- */
-template <template <class> class Plugin, class Assembler, class... Args>
-void dispatchImpl(std::true_type, Assembler &assembler, Args &&...args) {
-  utilities::StaticLooper<NumberOfMembersTypeTrait<typename std::remove_const<
-      Assembler>::type>::value>::run(detail::Executor<Plugin>{}, assembler,
-                                     std::forward<Args>(args)...);
-}
-
-/**
- * @brief Implementation of dispatch for the non-assembler-group case.
- */
-template <template <class> class Plugin, class Assembler, class... Args>
-void dispatchImpl(std::false_type, Assembler &assembler, Args &&...args) {
-  static_cast<CastType<Assembler, Plugin>>(assembler).execute(
-      std::forward<Args>(args)...);
-}
-} // namespace detail
-
-=======
->>>>>>> e515c466
 template <class Assembler, template <class> class Plugin>
 Assembler &FeaturePlugin<Assembler, Plugin>::assembler() {
   return static_cast<Assembler &>(static_cast<Plugin<Assembler> &>(*this));
@@ -195,22 +117,5 @@
   return static_cast<const Assembler &>(
       static_cast<const Plugin<Assembler> &>(*this));
 }
-<<<<<<< HEAD
-
-template <class Assembler, template <class> class Plugin>
-template <class... Args>
-void FeaturePlugin<Assembler, Plugin>::dispatch(Args &&...args) const {
-  detail::dispatchImpl<Plugin>(IsGroupTypeTrait<Assembler>{}, assembler(),
-                               std::forward<Args>(args)...);
-}
-
-template <class Assembler, template <class> class Plugin>
-template <class... Args>
-void FeaturePlugin<Assembler, Plugin>::dispatch(Args &&...args) {
-  detail::dispatchImpl<Plugin>(IsGroupTypeTrait<Assembler>{}, assembler(),
-                               std::forward<Args>(args)...);
-}
-=======
->>>>>>> e515c466
 } // namespace assembly
 } // namespace ae108