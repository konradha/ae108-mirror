// © 2021 ETH Zurich, Mechanics and Materials Lab
//
// Licensed under the Apache License, Version 2.0 (the "License");
// you may not use this file except in compliance with the License.
// You may obtain a copy of the License at
//
// http://www.apache.org/licenses/LICENSE-2.0
//
// Unless required by applicable law or agreed to in writing, software
// distributed under the License is distributed on an "AS IS" BASIS,
// WITHOUT WARRANTIES OR CONDITIONS OF ANY KIND, either express or implied.
// See the License for the specific language governing permissions and
// limitations under the License.

#pragma once

#include "ae108/cpppetsc/Matrix.h"
#include "ae108/cpppetsc/ParallelComputePolicy_fwd.h"
#include "ae108/cpppetsc/SequentialComputePolicy_fwd.h"
#include "ae108/cppslepc/EigenvalueProblemSolverDivergedException.h"
#include "ae108/cppslepc/LinearEigenvalueProblemSolver.h"
#include <complex>
#include <vector>

namespace ae108 {
namespace cppslepc {

/**
 * @brief Returns the detected eigenvalues of A.
 *
 * @throw EigenvalueProblemSolverDivergedException if the solver failed to find
 * a solution.
 */
template <class Policy>
std::vector<
    std::complex<typename LinearEigenvalueProblemSolver<Policy>::real_type>>
computeEigenvalues(const cpppetsc::Matrix<Policy> &A);

extern template std::vector<std::complex<typename LinearEigenvalueProblemSolver<
    cpppetsc::SequentialComputePolicy>::real_type>>
computeEigenvalues(const cpppetsc::Matrix<cpppetsc::SequentialComputePolicy> &);

extern template std::vector<std::complex<typename LinearEigenvalueProblemSolver<
    cpppetsc::ParallelComputePolicy>::real_type>>
computeEigenvalues(const cpppetsc::Matrix<cpppetsc::ParallelComputePolicy> &);

/**
 * @brief Returns the detected eigenvalues of the generalized eigenvalue
 * problem A x = lambda * B x.
 *
 * @throw EigenvalueProblemSolverDivergedException if the solver failed to find
 * a solution.
 */
template <class Policy>
std::vector<
    std::complex<typename LinearEigenvalueProblemSolver<Policy>::real_type>>
computeEigenvalues(const cpppetsc::Matrix<Policy> &A,
                   const cpppetsc::Matrix<Policy> &B);

extern template std::vector<std::complex<typename LinearEigenvalueProblemSolver<
    cpppetsc::SequentialComputePolicy>::real_type>>
computeEigenvalues(const cpppetsc::Matrix<cpppetsc::SequentialComputePolicy> &,
                   const cpppetsc::Matrix<cpppetsc::SequentialComputePolicy> &);

extern template std::vector<std::complex<typename LinearEigenvalueProblemSolver<
    cpppetsc::ParallelComputePolicy>::real_type>>
computeEigenvalues(const cpppetsc::Matrix<cpppetsc::ParallelComputePolicy> &,
                   const cpppetsc::Matrix<cpppetsc::ParallelComputePolicy> &);

} // namespace cppslepc
} // namespace ae108

#include <range/v3/range/conversion.hpp>
#include <range/v3/view/iota.hpp>
#include <range/v3/view/transform.hpp>
#include <slepceps.h>

namespace ae108 {
namespace cppslepc {

namespace detail {

template <class Policy>
std::vector<
    std::complex<typename LinearEigenvalueProblemSolver<Policy>::real_type>>
solve(LinearEigenvalueProblemSolver<Policy> solver) {
  using solver_type = LinearEigenvalueProblemSolver<Policy>;
  using size_type = typename solver_type::size_type;

  namespace rv = ranges::cpp20::views;
<<<<<<< HEAD
  solver.solve();
  return rv::iota(0, solver.numberOfEigenpairs()) |
         rv::transform([&](const size_type index) {
           return solver.getEigenvalue(index);
=======
  return rv::iota(0, size) | rv::transform([&](const size_type index) {
           auto eigenvalue = std::pair<PetscScalar, PetscScalar>();
           Policy::handleError(EPSGetEigenvalue(
               solver.data(), index, &eigenvalue.first, &eigenvalue.second));
           return
#ifdef AE108_PETSC_COMPLEX
               eigenvalue.first
#else
               std::complex<typename solver_type::real_type>{eigenvalue.first,
                                                             eigenvalue.second}
#endif
               ;
>>>>>>> 10d3ad77
         }) |
         ranges::to<std::vector>();
}
} // namespace detail

template <class Policy>
std::vector<
    std::complex<typename LinearEigenvalueProblemSolver<Policy>::real_type>>
computeEigenvalues(const cpppetsc::Matrix<Policy> &A) {
  auto solver = LinearEigenvalueProblemSolver<Policy>{};

  solver.setOperators(&A);

  return detail::solve(std::move(solver));
}

template <class Policy>
std::vector<
    std::complex<typename LinearEigenvalueProblemSolver<Policy>::real_type>>
computeEigenvalues(const cpppetsc::Matrix<Policy> &A,
                   const cpppetsc::Matrix<Policy> &B) {
  auto solver = LinearEigenvalueProblemSolver<Policy>{};

  solver.setOperators(&A, &B);

  return detail::solve(std::move(solver));
}

} // namespace cppslepc
} // namespace ae108<|MERGE_RESOLUTION|>--- conflicted
+++ resolved
@@ -88,25 +88,10 @@
   using size_type = typename solver_type::size_type;
 
   namespace rv = ranges::cpp20::views;
-<<<<<<< HEAD
   solver.solve();
   return rv::iota(0, solver.numberOfEigenpairs()) |
          rv::transform([&](const size_type index) {
            return solver.getEigenvalue(index);
-=======
-  return rv::iota(0, size) | rv::transform([&](const size_type index) {
-           auto eigenvalue = std::pair<PetscScalar, PetscScalar>();
-           Policy::handleError(EPSGetEigenvalue(
-               solver.data(), index, &eigenvalue.first, &eigenvalue.second));
-           return
-#ifdef AE108_PETSC_COMPLEX
-               eigenvalue.first
-#else
-               std::complex<typename solver_type::real_type>{eigenvalue.first,
-                                                             eigenvalue.second}
-#endif
-               ;
->>>>>>> 10d3ad77
          }) |
          ranges::to<std::vector>();
 }
