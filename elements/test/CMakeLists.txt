--- conflicted
+++ resolved
@@ -29,11 +29,8 @@
                shape/Hexa8_Test.cc
                shape/Quad4_Test.cc
                shape/Seg2_Test.cc
-<<<<<<< HEAD
                shape/Tet10_Test.cc
-=======
                shape/Tet4_Test.cc
->>>>>>> 09299805
                shape/Tri3_Test.cc
                shape/Tri6_Test.cc
                tensor/Tensor_Test.cc
