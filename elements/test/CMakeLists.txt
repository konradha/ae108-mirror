--- conflicted
+++ resolved
@@ -29,11 +29,8 @@
                shape/Hexa8_Test.cc
                shape/Quad4_Test.cc
                shape/Seg2_Test.cc
-<<<<<<< HEAD
+               shape/Tri3_Test.cc
                shape/Tri6_Test.cc
-=======
-               shape/Tri3_Test.cc
->>>>>>> 74930b51
                tensor/Tensor_Test.cc
                tensor/as_matrix_of_columns_Test.cc
                tensor/as_matrix_of_rows_Test.cc
