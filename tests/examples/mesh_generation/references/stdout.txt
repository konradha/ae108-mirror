--- conflicted
+++ resolved
@@ -1,10 +1,6 @@
 DM Object: 1 MPI processes
   type: plex
-<<<<<<< HEAD
-DM_0x564286f4d190_0 in 2 dimensions:
-=======
 DM_0x5650d32f4e60_0 in 1 dimension:
->>>>>>> e515c466
   0-cells: 10
   1-cells: 8
 Labels:
